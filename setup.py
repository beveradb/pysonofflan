#!/usr/bin/env python
# -*- coding: utf-8 -*-

"""The setup script."""

from setuptools import setup, find_packages

with open('README.rst') as readme_file:
    readme = readme_file.read()

with open('HISTORY.rst') as history_file:
    history = history_file.read()

<<<<<<< HEAD
requirements = ['Click>=7.0', 'click_log', 'websockets', 'pycryptodome', 'requests', 'zeroconf']
=======
requirements = ['Click>=7.0', 'click_log', 'zeroconf', 'pycryptodome', 'requests']
>>>>>>> 2d566f32
setup_requirements = []
test_requirements = ['pytest', 'tox', 'python-coveralls']

setup(
    author="Andrew Beveridge",
    author_email='andrew@beveridge.uk',
    classifiers=[
        'Development Status :: 2 - Pre-Alpha',
        'Intended Audience :: Developers',
        'License :: OSI Approved :: MIT License',
        'Natural Language :: English',
        'Programming Language :: Python :: 3.5',
        'Programming Language :: Python :: 3.6',
        'Programming Language :: Python :: 3.7',
    ],
    description="Interface for Sonoff devices running original Itead "
                "firmware, in LAN mode.",
    entry_points={
        'console_scripts': [
            'pysonofflan=pysonofflan.cli:cli',
        ],
    },
    install_requires=requirements,
    license="MIT license",
    long_description=readme + '\n\n' + history,
    include_package_data=True,
    keywords='pysonofflan',
    name='pysonofflan',
    packages=find_packages(include=['pysonofflan']),
    setup_requires=setup_requirements,
    test_suite='tests',
    tests_require=test_requirements,
    url='https://github.com/beveradb/pysonofflan',
    version='0.3.0',
    zip_safe=False,
)<|MERGE_RESOLUTION|>--- conflicted
+++ resolved
@@ -11,11 +11,7 @@
 with open('HISTORY.rst') as history_file:
     history = history_file.read()
 
-<<<<<<< HEAD
-requirements = ['Click>=7.0', 'click_log', 'websockets', 'pycryptodome', 'requests', 'zeroconf']
-=======
 requirements = ['Click>=7.0', 'click_log', 'zeroconf', 'pycryptodome', 'requests']
->>>>>>> 2d566f32
 setup_requirements = []
 test_requirements = ['pytest', 'tox', 'python-coveralls']
 
