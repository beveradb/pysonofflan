--- conflicted
+++ resolved
@@ -84,14 +84,10 @@
         "Attempting to discover Sonoff LAN Mode devices "
         "on the local network, please wait..."
     )
-    found_devices = asyncio.get_event_loop().run_until_complete(
-<<<<<<< HEAD
-        Discover.discover(logger)).items()
-    for ip in found_devices:
-=======
-        Discover.discover(logger, network)).items()
+    found_devices = asyncio.get_event_loop().run_until_complete()
+    
+    Discover.discover(logger, network)).items()
     for ip, found_device_id in found_devices:
->>>>>>> 8cd44be3
         logger.info("Found Sonoff LAN Mode device at IP %s" % ip)
 
     return found_devices
@@ -175,13 +171,9 @@
 
 
 def switch_device(config, new_state):
-<<<<<<< HEAD
-    logger.info("Initialising SonoffSwitch with host %s" % config['host'])
-=======
     host = config['host']
     inching = config['inching']
     logger.info("Initialising SonoffSwitch with host %s" % host)
->>>>>>> 8cd44be3
 
     async def update_callback(device: SonoffSwitch):
         if device.basic_info is not None:
